# Oh my Honeypot

## Description

Oh My Honeypot is an advanced honeypot solution, meticulously crafted in Golang for medium interaction simulations. Its design prioritizes simplicity and ease of deployment, making it an ideal choice for security enthusiasts and researchers. While it's currently in the development phase and not recommended for production environments, its potential for future applications is significant. With capabilities such as versatile port accessibility, login attempt capture, HTTP request monitoring, configurable vulnerabilities, persistent storage, and real-time attack data endpoints, Oh My Honeypot stands out as a robust tool for studying and understanding various attack vectors.

## Features

### 1. Versatile Port Accessibility: Capable of opening any UDP and TCP port, providing flexibility for network simulation and monitoring.

**List of opened ports**
| Port number | Service                 | Protocol |
| ----------- | ----------------------- | -------- |
| 21          | FTP                     | TCP      |
| 23          | Telnet                  | TCP      |
| 25          | SMTP                    | TCP      |
| 53          | DNS                     | TCP      |
| 67          | DHCP                    | UDP      |
| 68          | DHCP                    | UDP      |
| 88          | Kerberos                | TCP      |
| 110         | POP3                    | TCP      |
| 123         | NTP                     | TCP      |
| 143         | IMAP                    | TCP      |
| 389         | LDAP                    | TCP      |
| 465         | SMTPS                   | TCP      |
| 514         | Syslog                  | TCP      |
| 546         | DHCPv6 Client           | TCP      |
| 547         | DHCPv6 Server           | TCP      |
| 636         | LDAPS                   | TCP      |
| 989         | FTPS                    | TCP      |
| 990         | FTPS                    | TCP      |
| 993         | IMAPS                   | TCP      |
| 995         | POP3S                   | TCP      |
| 2379        | ETCD                    | TCP      |
| 2380        | ETCD                    | TCP      |
| 3306        | MySQL                   | TCP      |
| 6443        | kubernetes api          | TCP      |
| 8001        | kubernetes dashboard    | TCP      |
| 10250       | kubelet                 | TCP      |
| 10251       | kube-scheduler          | TCP      |
| 10252       | kube-controller-manager | TCP      |
| 10255       | kube-proxy              | TCP      |

### 2. Login Attempt Capture
1. **SSH Honeypot**: Includes a fake SSH login feature that records usernames and passwords, ideal for understanding potential attack vectors.
``` bash
ssh localhost -p22
```
2. **PostgreSQL Honeypot**: Includes a fake PostgreSQL DB login feature that records usernames and passwords, ideal for understanding potential attack vectors. 
- Note: SSH authentication is not implemented; set `sslmode=disable`.
``` bash
psql -h localhost -p 5432 -U admin -V 'sslmode=disable'
```

### 3. HTTP Request capture
1. **HTTP Honeypot**: Monitors the user agent, language preferences, and path in the HTTP request header.
2. **Spam Bot Honeypot**: A hidden contact form is implemented on the `/contact-us/` path. This form can only be filled out by bots, as it is not visible to humans. The email, name, and content can be recorded.

### 4. Vulnerable version configuration
- Some vulnerabilities can be configured in the honeypots using the `vuln-config.yaml` file. Currently, only the SSH version and HTTP response headers can be configured to return vulnerable versions to attract attackers. 

### 5. Persistent Storage in DB
1. **Storage of Basic Attack Data:** A base table named `attack_log` is created to store essential attack information, including attack ID, event time, port number, IP address, country, and attack type. The attack ID serves as a foreign key to link to other tables.
2. **Storage of Login Attempt Data:** A separate table named `login_attempt` is created to record login attempts for SSH and PostgreSQL services. This table includes the attack ID, service name (SSH or PostgreSQL), and the usernames and passwords used by the attacker.
3. **Storage of HTTP Request Headers:** A table named `http_request` is generated to capture HTTP requests. This table stores the attack ID, HTTP request method, and User-Agent. If an attacker sends an HTTP request via PUT or POST, the request body is saved in the Payload folder, with a maximum size of 100 MB. The associated HTTP body table contains the columns Content-Type and "Payload size". If the request is sent via a hidden contact form, the attacker's email address and name are stored in the `http_spam` table.

### 6. HTTP Endpoints
- Provides attack events details and statistics via HTTP endpoints on port `1112`.
| Path                    | Description                                                                                              |
| ----------------------- | -------------------------------------------------------------------------------------------------------- |
| /realtime               | Provides real-time data on ongoing attacks and activities being recorded using Server-Side Events (SSE). |
| /latest-attacks     | Provides latest attacks of each honeypot                                          |
| /stats/count-in-24hours | Provides the number of attacks in the last 24 hours measured per hour                                    |
| /stats/count-in-7days   | Provides the number of attacks in the last 7 days measured per day                                       |
| /stats/count-in-6months | Provides the number of attacks in the last 6 months measured per month                                   |
| /stats/country          | Provides statistics on the number of attacks originating from different countries.                       |
| /stats/ip               | Provides statistics on the number of attacks originating from different IP addresses.                    |
| /stats/username         | Provides statistics on the usernames used in login attempts.                                             |
| /stats/password         | Provides statistics on the passwords used in login attempts.                                             |
| /stats/port             | Provides statistics on the number of attacks per port.                                                   |
| /stats/path             | Provides statistics on the HTTP paths accessed during attacks.                                           |


## Installation

### Prerequisites


1. Clone the repository
```bash
git clone https://github.com/l3montree-dev/oh-my-honeypot.git
```
2. Install Go, Docker & Docker-Compose
3. Install PostgreSQL in Docker
4. Copy the `.env.example` file to `.env` and adjust the access info to postgresql and set the honeypot name.

```bash
cp .env.example .env
```

5. You can run the honeypot by executing the following command:
```bash

go run main.go

```

6. There is even a Makefile included in the project, so you can simply run:
```bash

make

```
This starts the honeypot.


## Configuration

### Vulnerability on honeypot
Vulnerabilities of HTTP Honeypot and SSH can be configured as follows:
```yaml
http:
    headers:
        Server: "Apache/2.2.3 (Ubuntu)"
        X-Powered-By: "PHP/4.1.0"
ssh:
    ServerVersion: "SSH-2.0-OpenSSH_5.8p2"
```
### DB-IP
<<<<<<< HEAD
The honeypot uses the [DB-IP](https://db-ip.com/) service to determine the geolocation of the IP addresses that interact with it. The db-ip lite database is included in the project and needs to be updated regularly. The link to download the latest version can be found [here](https://db-ip.com/db/download/ip-to-country-lite). The file needs to be extracted and placed in the `root` folder. The file name should be `dbip-country.csv`.
<a href='https://db-ip.com'>IP Geolocation by DB-IP</a>
=======

The honeypot uses the [DB-IP](https://db-ip.com/) service to determine the geolocation of the IP addresses that interact with it. The db-ip lite database is included in the project and needs to be updated regularly. The link to download the latest version can be found [here](https://download.db-ip.com/free/dbip-country-lite-2024-01.csv.gz). The file needs to be extracted and placed in the `root` folder. The file name should be `dbip-country.csv`.


<a href='https://db-ip.com'>IP Geolocation by DB-IP</a>


## Credits

This project is based on the [Neuland@Homeland GmbH 'Oh-my-honeypot'](https://gitlab.com/neuland-at-homeland/oh-my-honeypot).
>>>>>>> 8ba51c85
<|MERGE_RESOLUTION|>--- conflicted
+++ resolved
@@ -127,18 +127,10 @@
     ServerVersion: "SSH-2.0-OpenSSH_5.8p2"
 ```
 ### DB-IP
-<<<<<<< HEAD
+
 The honeypot uses the [DB-IP](https://db-ip.com/) service to determine the geolocation of the IP addresses that interact with it. The db-ip lite database is included in the project and needs to be updated regularly. The link to download the latest version can be found [here](https://db-ip.com/db/download/ip-to-country-lite). The file needs to be extracted and placed in the `root` folder. The file name should be `dbip-country.csv`.
 <a href='https://db-ip.com'>IP Geolocation by DB-IP</a>
-=======
-
-The honeypot uses the [DB-IP](https://db-ip.com/) service to determine the geolocation of the IP addresses that interact with it. The db-ip lite database is included in the project and needs to be updated regularly. The link to download the latest version can be found [here](https://download.db-ip.com/free/dbip-country-lite-2024-01.csv.gz). The file needs to be extracted and placed in the `root` folder. The file name should be `dbip-country.csv`.
-
-
-<a href='https://db-ip.com'>IP Geolocation by DB-IP</a>
-
 
 ## Credits
 
-This project is based on the [Neuland@Homeland GmbH 'Oh-my-honeypot'](https://gitlab.com/neuland-at-homeland/oh-my-honeypot).
->>>>>>> 8ba51c85
+This project is based on the [Neuland@Homeland GmbH 'Oh-my-honeypot'](https://gitlab.com/neuland-at-homeland/oh-my-honeypot).