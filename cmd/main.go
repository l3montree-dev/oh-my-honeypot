package main

import (
	"fmt"
	"log/slog"
	"net"
	"os"

	"github.com/joho/godotenv"
	"github.com/l3montree-dev/oh-my-honeypot/packages/dbip"
	"github.com/l3montree-dev/oh-my-honeypot/packages/honeypot"
	"github.com/l3montree-dev/oh-my-honeypot/packages/pipeline"
	"github.com/l3montree-dev/oh-my-honeypot/packages/types"

	"github.com/l3montree-dev/oh-my-honeypot/packages/store"
	"github.com/l3montree-dev/oh-my-honeypot/packages/transport"
	"github.com/lmittmann/tint"
	"github.com/spf13/viper"
)

func main() {
	InitLogger()
	// Initialize viper
	viper.New()
	viper.AddConfigPath(".")
	viper.SetConfigFile("vuln-config.yaml")
	err := viper.ReadInConfig()
	if err != nil {
		fmt.Println("Error on Reading Viper Config")
		panic(err)
	}

	// Load the .env file
	err = godotenv.Load(".env")
	if err != nil {
		slog.Warn("Error loading .env file", "err", err)
	}

	postgresqlDB := store.PostgreSQL{}
	err = postgresqlDB.Start(
		os.Getenv("POSTGRES_HOST"),
		os.Getenv("POSTGRES_PORT"),
		os.Getenv("POSTGRES_USER"),
		os.Getenv("POSTGRES_PASSWORD"),
		os.Getenv("POSTGRES_DB"),
	)
	if err != nil {
		panic(err)
	}

	httpHoneypot := honeypot.NewHTTP(honeypot.HTTPConfig{
		Port: 80,
		HTTPSConfig: honeypot.HTTPSConfig{
			Port:     443,
			CertFile: "cert.pem",
			KeyFile:  "key.pem",
		},
	})
	err = httpHoneypot.Start()
	if err != nil {
		panic(err)
	}

	postgresHoneypot := honeypot.NewPostgres(honeypot.PostgresConfig{
		Port: 5432,
	})
	err = postgresHoneypot.Start()
	if err != nil {
		panic(err)
	}

	sshHoneypot := honeypot.NewSSH(honeypot.SSHConfig{
		Port: 22,
	})
	err = sshHoneypot.Start()
	if err != nil {
		panic(err)
	}

	tcpHoneypot := honeypot.NewTCP(honeypot.MostUsedTCPPorts())
	// udpHoneypot := honeypot.NewUDP(honeypot.MostUsedUDPPorts())

	err = tcpHoneypot.Start()
	if err != nil {
		panic(err)
	}

	// err = udpHoneypot.Start()
	// if err != nil {
	// 	panic(err)
	// }

	httpTransport := transport.NewHTTP(transport.HTTPConfig{
		Port: 1112,
		// initializes the http transport with the fifo store
		Getter:       &postgresqlDB,
		RealtimeChan: make(chan types.Set),
	})

	httpTransport.Listen()
	dbChan := postgresqlDB.Listen()

	dbIp := dbip.NewIpToCountry("dbip-country.csv")
	// listen for SET events
<<<<<<< HEAD
	setChannel := pipeline.Map(pipeline.Merge(sshHoneypot.GetSETChannel(), httpHoneypot.GetSETChannel(), tcpHoneypot.GetSETChannel(), udpHoneypot.GetSETChannel(), postgresHoneypot.GetSETChannel()), func(input types.Set) (types.Set, error) {
		input.COUNTRY = dbIp.Lookup(net.ParseIP(input.SUB))
		input.HONEYPOT = string(os.Getenv("HONEYPOT_NAME"))
		return input, nil
	})
=======
	setChannel :=
		pipeline.Map(
			pipeline.Merge(
				sshHoneypot.GetSETChannel(),
				httpHoneypot.GetSETChannel(),
				tcpHoneypot.GetSETChannel(),
				// udpHoneypot.GetSETChannel(),
				postgresHoneypot.GetSETChannel()),
			func(input types.Set) (types.Set, error) {
				input.COUNTRY = dbIp.Lookup(net.ParseIP(input.SUB))
				input.HONEYPOT = string(os.Getenv("HONEYPOT_NAME"))
				return input, nil
			})
>>>>>>> c68c12c1
	// save everything, which is send over the setChannel inside the database
	pipeline.Pipe(setChannel, dbChan)
	dbSubscription := postgresqlDB.SubscribeToDBChanges()

	// broadcast the events to the http transport
	pipeline.Pipe(dbSubscription, httpTransport.RealtimeChan)
	forever := make(chan bool)
	<-forever
}

func InitLogger() {
	loggingHandler := tint.NewHandler(os.Stdout, &tint.Options{
		AddSource: true,
		Level:     slog.LevelDebug,
	})
	logger := slog.New(loggingHandler)
	slog.SetDefault(logger)
}<|MERGE_RESOLUTION|>--- conflicted
+++ resolved
@@ -102,13 +102,6 @@
 
 	dbIp := dbip.NewIpToCountry("dbip-country.csv")
 	// listen for SET events
-<<<<<<< HEAD
-	setChannel := pipeline.Map(pipeline.Merge(sshHoneypot.GetSETChannel(), httpHoneypot.GetSETChannel(), tcpHoneypot.GetSETChannel(), udpHoneypot.GetSETChannel(), postgresHoneypot.GetSETChannel()), func(input types.Set) (types.Set, error) {
-		input.COUNTRY = dbIp.Lookup(net.ParseIP(input.SUB))
-		input.HONEYPOT = string(os.Getenv("HONEYPOT_NAME"))
-		return input, nil
-	})
-=======
 	setChannel :=
 		pipeline.Map(
 			pipeline.Merge(
@@ -122,7 +115,6 @@
 				input.HONEYPOT = string(os.Getenv("HONEYPOT_NAME"))
 				return input, nil
 			})
->>>>>>> c68c12c1
 	// save everything, which is send over the setChannel inside the database
 	pipeline.Pipe(setChannel, dbChan)
 	dbSubscription := postgresqlDB.SubscribeToDBChanges()
