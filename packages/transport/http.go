--- conflicted
+++ resolved
@@ -90,17 +90,13 @@
 	mux.Handle("GET /stats/port", h.handleStatsPort())
 	mux.Handle("GET /stats/username", h.handleStatsUsername())
 	mux.Handle("GET /stats/password", h.handleStatsPassword())
-<<<<<<< HEAD
 	mux.Handle("GET /stats/path", h.handleStatsURL())
 	mux.Handle("GET /health", h.handleHealth())
-=======
 	mux.Handle("GET /stats/url", h.handleStatsURL())
->>>>>>> fedf88ae
-
 	go http.ListenAndServe(":"+fmt.Sprintf("%d", h.port), mux) // nolint
 	slog.Info("HTTP transport listening", "port", h.port)
 }
-<<<<<<< HEAD
+
 
 // HandleSSE handles the server-sent events for real time attack data
 func (h *httpTransport) handleSSE() http.HandlerFunc {
@@ -112,8 +108,6 @@
 		w.Header().Set("Access-Control-Allow-Origin", "*")
 		w.Header().Set("Access-Control-Allow-Headers", "Content-Type")
 
-=======
-
 // HandleSSE handles the server-sent events for real time attack data
 func (h *httpTransport) handleSSE() http.HandlerFunc {
 	return func(w http.ResponseWriter, r *http.Request) {
@@ -124,7 +118,6 @@
 		w.Header().Set("Access-Control-Allow-Origin", "*")
 		w.Header().Set("Access-Control-Allow-Headers", "Content-Type")
 
->>>>>>> fedf88ae
 		flusher, ok := w.(http.Flusher)
 		if !ok {
 			http.Error(w, "Streaming unsupported!", http.StatusInternalServerError)
@@ -342,15 +335,12 @@
 			// Handle the error appropriately
 			return
 		}
-<<<<<<< HEAD
 	}
 }
 
 func (h *httpTransport) handleHealth() http.HandlerFunc {
 	return func(w http.ResponseWriter, r *http.Request) {
 		w.WriteHeader(http.StatusOK)
-=======
->>>>>>> fedf88ae
 	}
 }
 
