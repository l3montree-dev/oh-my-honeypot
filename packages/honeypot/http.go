--- conflicted
+++ resolved
@@ -30,6 +30,7 @@
 	mux := http.NewServeMux()
 	//FileServer to serve static files of hidden ontact form
 	fileServer := http.FileServer(http.Dir("./public"))
+	mux.Handle("/contact-us/", fileServer)
 	mux.HandleFunc("/{path...}", func(w http.ResponseWriter, r *http.Request) {
 		useragent := split(r.UserAgent())
 		remoteAddr, _ := net.ResolveTCPAddr("tcp", r.RemoteAddr)
@@ -55,20 +56,12 @@
 				},
 			},
 		}
-<<<<<<< HEAD
 
 		// Set the headers to make the honeypot look like an vulnerable server
 		//iterate over the headers and set them
 		for key, value := range viper.GetStringMap("http.headers") {
 			w.Header().Set(key, value.(string))
 		}
-		fmt.Fprint(w, "Hello")
-
-=======
-		http.StripPrefix("/contact-us/", fileServer).ServeHTTP(w, r)
-		// Set the headers to make the honeypot look like an vulnerable server
-		w.Header().Set("Server", "Apache/2.2.3 (Ubuntu)")
-		w.Header().Set("X-Powered-By", "PHP/4.1.0")
 		fmt.Fprintf(w, "Hello, %q", html.EscapeString(r.URL.Path))
 	})
 	// Handle the form submission
@@ -110,7 +103,6 @@
 				},
 			},
 		}
->>>>>>> 468d316e
 	})
 	// Set the headers to make the honeypot look like an vulnerable server
 	slog.Info("HTTP Honeypot started", "port", h.port)
